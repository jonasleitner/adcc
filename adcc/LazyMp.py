#!/usr/bin/env python3
## vi: tabstop=4 shiftwidth=4 softtabstop=4 expandtab
## ---------------------------------------------------------------------
##
## Copyright (C) 2019 by the adcc authors
##
## This file is part of adcc.
##
## adcc is free software: you can redistribute it and/or modify
## it under the terms of the GNU General Public License as published
## by the Free Software Foundation, either version 3 of the License, or
## (at your option) any later version.
##
## adcc is distributed in the hope that it will be useful,
## but WITHOUT ANY WARRANTY; without even the implied warranty of
## MERCHANTABILITY or FITNESS FOR A PARTICULAR PURPOSE.  See the
## GNU General Public License for more details.
##
## You should have received a copy of the GNU General Public License
## along with adcc. If not, see <http://www.gnu.org/licenses/>.
##
## ---------------------------------------------------------------------
from functools import reduce

from numpy.testing._private.utils import assert_allclose
import libadcc
import numpy as np
from numpy.testing._private.utils import assert_allclose

from .functions import direct_sum, evaluate, einsum
from .misc import cached_property, cached_member_function
from .ReferenceState import ReferenceState
from .OneParticleOperator import OneParticleOperator, product_trace
from .Intermediates import register_as_intermediate
from .timings import Timer, timed_member_call
from .MoSpaces import split_spaces
from . import block as b


class LazyMp:
    def __init__(self, hf):
        """
        Initialise the class dealing with the M/oller-Plesset ground state.
        """
        if isinstance(hf, libadcc.HartreeFockSolution_i):
            hf = ReferenceState(hf)
        if not isinstance(hf, ReferenceState):
            raise TypeError("hf needs to be a ReferenceState "
                            "or a HartreeFockSolution_i")
        self.reference_state = hf
        self.mospaces = hf.mospaces
        self.timer = Timer()
        self.has_core_occupied_space = hf.has_core_occupied_space

    def __getattr__(self, attr):
        # Shortcut some quantities, which are needed most often
        if attr.startswith("t2") and len(attr) == 4:  # t2oo, t2oc, t2cc
            xxvv = b.__getattr__(attr[2:4] + "vv")
            return self.t2(xxvv)
        else:
            raise AttributeError

    @cached_member_function
    def df(self, space):
        """Delta Fock matrix"""
        hf = self.reference_state
        s1, s2 = split_spaces(space)
        fC = hf.fock(s1 + s1).diagonal()
        fv = hf.fock(s2 + s2).diagonal()
        return direct_sum("-i+a->ia", fC, fv)

    @cached_member_function
    def t2(self, space):
        """iterative T2 amplitudes through minimization
           of the Hylleraas functional"""
        print(f"Computing iterative T2 amplitudes for space {space}")
        hf = self.reference_state
        # print(f"foo:\n{hf.foo.to_ndarray()}")
        # print(f"fov:\n{hf.fov.to_ndarray()}")
        # print(f"fvv:\n{hf.fvv.to_ndarray()}")
        sp = split_spaces(space)
        assert all(s == b.v for s in sp[2:])
        eia = self.df(sp[0] + b.v)
        ejb = self.df(sp[1] + b.v)
        # why symmetrising the denominator?
        # for numerical reasons?
        # but then why only two indices?
        # try complete correct sym for guess
        delta = direct_sum("ia+jb->ijab", eia, ejb).symmetrise((2, 3))
        # start with 1/delta as guess for the amplitudes
        t2_amp = libadcc.Tensor.ones_like(delta) / delta
        # print(f"eri(space):\n{hf.eri(space)}")
<<<<<<< HEAD
        print(f"starting guess:\n{t2_amp}")
=======
        # print(f"starting guess:\n{t2_amp}")
>>>>>>> 9b6583cd
        # use counter to limit iterations? or just iterate until converged?
        maxiter = 10
        conv_tol = 1e-7  # or whatever is appropriate
        print("iteration, residue norm")
        for i in range(maxiter):
            print(f"starting iteration {i+1}")
            # sum_c(t_ijac f_bc - t_ijbc f_ac)
            # - sum_k(t_ikab f_kj - t_jkab f_ki)
            print("computing residue...")
<<<<<<< HEAD
            residue = 2.0 * \
                einsum("ijac,bc->ijab", t2_amp, hf.fvv).antisymmetrise((2, 3)) \
                - 2.0 * \
                einsum("ikab,kj->ijab", t2_amp, hf.foo).antisymmetrise((0, 1)) - \
                hf.eri(space)
            # alternative without antisym:
            residue_1 = einsum('ijac,bc->ijab', t2_amp, hf.fvv) - \
                einsum('ijbc,ac->ijab', t2_amp, hf.fvv) - \
                einsum('ikab,kj->ijab', t2_amp, hf.foo) + \
                einsum('jkab,ki->ijab', t2_amp, hf.foo) - hf.eri(space)
            print("matching?: ", (residue_1 - residue).select_n_absmax(3))
=======
            residue = 2.0 * einsum("ijac,bc->ijab", t2_amp, hf.fvv) \
                .antisymmetrise(2, 3) - 2.0 * \
                einsum("ik,kjab->ijab", hf.foo, t2_amp).antisymmetrise(0, 1) - \
                hf.eri(space)
            residue_1 = einsum("ijac,bc->ijab", t2_amp, hf.fvv) - \
                      einsum("ijbc,ac->ijba", t2_amp, hf.fvv) - \
                      einsum("ki,kjab->ijab", hf.foo, t2_amp) + \
                      einsum("kj,kiab->jiab", hf.foo, t2_amp) - hf.eri(space)
            # assert_allclose(residue.to_ndarray(), residue_1.to_ndarray(), atol=1e-10)
>>>>>>> 9b6583cd

            print("largest residue values: ", residue_1.select_n_absmax(3))
            if residue_1.select_n_absmax(1)[0][1] > 1e3:
                print("max value of residue to large")
                break
            # add residue to t2_amplutides
            t2_amp = residue_1 + t2_amp
            # compute the norm of the residue
            print("computing norm...")
            norm = np.sqrt(einsum("ijab,ijab->", residue_1, residue_1))
            print(f"{i+1}         {norm}")
            if norm < conv_tol:
                break
            elif norm > 1e3:
                print("diverged")
                break
        return t2_amp

    @cached_member_function
    def t2_canonical(self, space):
        """T2 amplitudes"""
        print("Computing canonical T2 amplitudes")
        hf = self.reference_state
        sp = split_spaces(space)
        assert all(s == b.v for s in sp[2:])
        eia = self.df(sp[0] + b.v)
        ejb = self.df(sp[1] + b.v)
        print(f"shape of {space} ERI:\n{hf.eri(space).shape}")
        return (
            hf.eri(space) / direct_sum("ia+jb->ijab", eia, ejb).symmetrise((2, 3))
        )

    @cached_member_function
    def td2(self, space):
        """Return the T^D_2 term"""
        if space != b.oovv:
            raise NotImplementedError("T^D_2 term not implemented "
                                      f"for space {space}.")
        t2erit = self.t2eri(b.oovv, b.ov).transpose((1, 0, 2, 3))
        denom = direct_sum(
            'ia,jb->ijab', self.df(b.ov), self.df(b.ov)
        ).symmetrise(0, 1)
        return (
            + 4.0 * t2erit.antisymmetrise(2, 3).antisymmetrise(0, 1)
            - 0.5 * self.t2eri(b.oovv, b.vv)
            - 0.5 * self.t2eri(b.oovv, b.oo)
        ) / denom

    @cached_member_function
    def t2eri(self, space, contraction):
        """
        Return the T2 tensor with ERI tensor contraction intermediates.
        These are called pi1 to pi7 in libadc.
        """
        hf = self.reference_state
        key = space + contraction
        expressions = {
            # space + contraction
            b.ooov + b.vv: ('ijbc,kabc->ijka', b.ovvv),
            b.ooov + b.ov: ('ilab,lkjb->ijka', b.ooov),
            b.oovv + b.oo: ('klab,ijkl->ijab', b.oooo),
            b.oovv + b.ov: ('jkac,kbic->ijab', b.ovov),
            b.oovv + b.vv: ('ijcd,abcd->ijab', b.vvvv),
            b.ovvv + b.oo: ('jkbc,jkia->iabc', b.ooov),
            b.ovvv + b.ov: ('ijbd,jcad->iabc', b.ovvv),
        }
        if key not in expressions:
            raise NotImplementedError("t2eri intermediate not implemented "
                                      f"for space '{space}' and contraction "
                                      f"'{contraction}'.")
        contraction_str, eri_block = expressions[key]
        return einsum(contraction_str, self.t2oo, hf.eri(eri_block))

    @cached_property
    @timed_member_call(timer="timer")
    def mp2_diffdm(self):
        """
        Return the MP2 differensce density in the MO basis.
        """
        hf = self.reference_state
        ret = OneParticleOperator(self.mospaces, is_symmetric=True)
        # NOTE: the following 3 blocks are equivalent to the cvs_p0 intermediates
        # defined at the end of this file
        ret.oo = -0.5 * einsum("ikab,jkab->ij", self.t2oo, self.t2oo)
        ret.ov = -0.5 * (
            + einsum("ijbc,jabc->ia", self.t2oo, hf.ovvv)
            + einsum("jkib,jkab->ia", hf.ooov, self.t2oo)
        ) / self.df(b.ov)
        ret.vv = 0.5 * einsum("ijac,ijbc->ab", self.t2oo, self.t2oo)

        if self.has_core_occupied_space:
            # additional terms to "revert" CVS for ground state density
            ret.oo += -0.5 * einsum("iLab,jLab->ij", self.t2oc, self.t2oc)
            ret.ov += -0.5 * (
                + einsum("jMib,jMab->ia", hf.ocov, self.t2oc)
                + einsum("iLbc,Labc->ia", self.t2oc, hf.cvvv)
                + einsum("kLib,kLab->ia", hf.ocov, self.t2oc)
                + einsum("iMLb,LMab->ia", hf.occv, self.t2cc)
                - einsum("iLMb,LMab->ia", hf.occv, self.t2cc)
            ) / self.df(b.ov)
            ret.vv += (
                + 0.5 * einsum("IJac,IJbc->ab", self.t2cc, self.t2cc)
                + 1.0 * einsum("kJac,kJbc->ab", self.t2oc, self.t2oc)
            )
            # compute extra CVS blocks
            ret.cc = -0.5 * (
                + einsum("kIab,kJab->IJ", self.t2oc, self.t2oc)
                + einsum('LIab,LJab->IJ', self.t2cc, self.t2cc)
            )
            ret.co = -0.5 * (
                + einsum("kIab,kjab->Ij", self.t2oc, self.t2oo)
                + einsum("ILab,jLab->Ij", self.t2cc, self.t2oc)
            )
            ret.cv = -0.5 * (
                - einsum("jIbc,jabc->Ia", self.t2oc, hf.ovvv)
                + einsum("jkIb,jkab->Ia", hf.oocv, self.t2oo)
                + einsum("jMIb,jMab->Ia", hf.occv, self.t2oc)
                + einsum("ILbc,Labc->Ia", self.t2cc, hf.cvvv)
                + einsum("kLIb,kLab->Ia", hf.occv, self.t2oc)
                + einsum("LMIb,LMab->Ia", hf.cccv, self.t2cc)
            ) / self.df(b.cv)
        ret.reference_state = self.reference_state
        return evaluate(ret)

    def density(self, level=2):
        """
        Return the MP density in the MO basis with all corrections
        up to the specified order of perturbation theory
        """
        if level == 1:
            return self.reference_state.density
        elif level == 2:
            return self.reference_state.density + self.mp2_diffdm
        else:
            raise NotImplementedError("Only densities for level 1 and 2"
                                      " are implemented.")

    def dipole_moment(self, level=2):
        """
        Return the MP dipole moment at the specified level of
        perturbation theory.
        """
        if level == 1:
            return self.reference_state.dipole_moment
        elif level == 2:
            return self.mp2_dipole_moment
        else:
            raise NotImplementedError("Only dipole moments for level 1 and 2"
                                      " are implemented.")

    @cached_member_function
    def energy_correction(self, level=2):
        """Obtain the MP energy correction at a particular level"""
        if level > 3:
            raise NotImplementedError(f"MP({level}) energy correction "
                                      "not implemented.")
        if level < 2:
            return 0.0
        hf = self.reference_state
        is_cvs = self.has_core_occupied_space
        if level == 2 and not is_cvs:
            terms = [(1.0, hf.oovv, self.t2oo)]
        elif level == 2 and is_cvs:
            terms = [(1.0, hf.oovv, self.t2oo),
                     (2.0, hf.ocvv, self.t2oc),
                     (1.0, hf.ccvv, self.t2cc)]
        elif level == 3 and not is_cvs:
            terms = [(1.0, hf.oovv, self.td2(b.oovv))]
        elif level == 3 and is_cvs:
            raise NotImplementedError("CVS-MP3 energy correction not implemented.")
        return sum(
            -0.25 * pref * eri.dot(t2)
            for pref, eri, t2 in terms
        )

    def energy(self, level=2):
        """
        Obtain the total energy (SCF energy plus all corrections)
        at a particular level of perturbation theory.
        """
        if level == 0:
            # Sum of orbital energies ...
            raise NotImplementedError("Total MP(0) energy not implemented.")

        # Accumulator for all energy terms
        energies = [self.reference_state.energy_scf]
        for il in range(2, level + 1):
            energies.append(self.energy_correction(il))
        return sum(energies)

    def to_qcvars(self, properties=False, recurse=False, maxlevel=2):
        """
        Return a dictionary with property keys compatible to a Psi4 wavefunction
        or a QCEngine Atomicresults object.
        """
        qcvars = {}
        for level in range(2, maxlevel + 1):
            try:
                mpcorr = self.energy_correction(level)
                qcvars[f"MP{level} CORRELATION ENERGY"] = mpcorr
                qcvars[f"MP{level} TOTAL ENERGY"] = self.energy(level)
            except NotImplementedError:
                pass
            except ValueError:
                pass

        if properties:
            for level in range(2, maxlevel + 1):
                try:
                    qcvars["MP2 DIPOLE"] = self.dipole_moment(level)
                except NotImplementedError:
                    pass

        if recurse:
            qcvars.update(self.reference_state.to_qcvars(properties, recurse))
        return qcvars

    @property
    def mp2_density(self):
        return self.density(2)

    @cached_property
    def mp2_dipole_moment(self):
        refstate = self.reference_state
        dipole_integrals = refstate.operators.electric_dipole
        mp2corr = -np.array([product_trace(comp, self.mp2_diffdm)
                             for comp in dipole_integrals])
        return refstate.dipole_moment + mp2corr


#
# Register cvs_p0 intermediate
#
@register_as_intermediate
def cvs_p0(hf, mp, intermediates):
    # NOTE: equal to mp2_diffdm if CVS applied for the density
    ret = OneParticleOperator(hf.mospaces, is_symmetric=True)
    ret.oo = -0.5 * einsum("ikab,jkab->ij", mp.t2oo, mp.t2oo)
    ret.ov = -0.5 * (+ einsum("ijbc,jabc->ia", mp.t2oo, hf.ovvv)
                     + einsum("jkib,jkab->ia", hf.ooov, mp.t2oo)) / mp.df(b.ov)
    ret.vv = 0.5 * einsum("ijac,ijbc->ab", mp.t2oo, mp.t2oo)
    return ret<|MERGE_RESOLUTION|>--- conflicted
+++ resolved
@@ -90,11 +90,7 @@
         # start with 1/delta as guess for the amplitudes
         t2_amp = libadcc.Tensor.ones_like(delta) / delta
         # print(f"eri(space):\n{hf.eri(space)}")
-<<<<<<< HEAD
         print(f"starting guess:\n{t2_amp}")
-=======
-        # print(f"starting guess:\n{t2_amp}")
->>>>>>> 9b6583cd
         # use counter to limit iterations? or just iterate until converged?
         maxiter = 10
         conv_tol = 1e-7  # or whatever is appropriate
@@ -104,7 +100,6 @@
             # sum_c(t_ijac f_bc - t_ijbc f_ac)
             # - sum_k(t_ikab f_kj - t_jkab f_ki)
             print("computing residue...")
-<<<<<<< HEAD
             residue = 2.0 * \
                 einsum("ijac,bc->ijab", t2_amp, hf.fvv).antisymmetrise((2, 3)) \
                 - 2.0 * \
@@ -116,17 +111,6 @@
                 einsum('ikab,kj->ijab', t2_amp, hf.foo) + \
                 einsum('jkab,ki->ijab', t2_amp, hf.foo) - hf.eri(space)
             print("matching?: ", (residue_1 - residue).select_n_absmax(3))
-=======
-            residue = 2.0 * einsum("ijac,bc->ijab", t2_amp, hf.fvv) \
-                .antisymmetrise(2, 3) - 2.0 * \
-                einsum("ik,kjab->ijab", hf.foo, t2_amp).antisymmetrise(0, 1) - \
-                hf.eri(space)
-            residue_1 = einsum("ijac,bc->ijab", t2_amp, hf.fvv) - \
-                      einsum("ijbc,ac->ijba", t2_amp, hf.fvv) - \
-                      einsum("ki,kjab->ijab", hf.foo, t2_amp) + \
-                      einsum("kj,kiab->jiab", hf.foo, t2_amp) - hf.eri(space)
-            # assert_allclose(residue.to_ndarray(), residue_1.to_ndarray(), atol=1e-10)
->>>>>>> 9b6583cd
 
             print("largest residue values: ", residue_1.select_n_absmax(3))
             if residue_1.select_n_absmax(1)[0][1] > 1e3:
