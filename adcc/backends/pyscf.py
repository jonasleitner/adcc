#!/usr/bin/env python3
## vi: tabstop=4 shiftwidth=4 softtabstop=4 expandtab
## ---------------------------------------------------------------------
##
## Copyright (C) 2018 by the adcc authors
##
## This file is part of adcc.
##
## adcc is free software: you can redistribute it and/or modify
## it under the terms of the GNU General Public License as published
## by the Free Software Foundation, either version 3 of the License, or
## (at your option) any later version.
##
## adcc is distributed in the hope that it will be useful,
## but WITHOUT ANY WARRANTY; without even the implied warranty of
## MERCHANTABILITY or FITNESS FOR A PARTICULAR PURPOSE.  See the
## GNU General Public License for more details.
##
## You should have received a copy of the GNU General Public License
## along with adcc. If not, see <http://www.gnu.org/licenses/>.
##
## ---------------------------------------------------------------------
import numpy as np

from libadcc import HartreeFockProvider
from adcc.misc import cached_property

from .EriBuilder import EriBuilder
from ..exceptions import InvalidReference
from ..ExcitedStates import EnergyCorrection

from pyscf import ao2mo, gto, scf, solvent


class PyScfOperatorIntegralProvider:
    def __init__(self, scfres):
        self.scfres = scfres
        self.backend = "pyscf"

    @cached_property
    def electric_dipole(self):
        return list(self.scfres.mol.intor_symmetric('int1e_r', comp=3))

    @cached_property
    def magnetic_dipole(self):
        # TODO: Gauge origin?
        with self.scfres.mol.with_common_orig([0.0, 0.0, 0.0]):
            return list(
                0.5 * self.scfres.mol.intor('int1e_cg_irxp', comp=3, hermi=2)
            )

    @cached_property
    def nabla(self):
        with self.scfres.mol.with_common_orig([0.0, 0.0, 0.0]):
            return list(
                -1.0 * self.scfres.mol.intor('int1e_ipovlp', comp=3, hermi=2)
            )

    @property
<<<<<<< HEAD
    def density_dependent_operators(self):
        ret = {}
        if hasattr(self.scfres, "with_solvent"):
            if isinstance(self.scfres.with_solvent, solvent.pol_embed.PolEmbed):
                ret["pe_induction_elec"] = lambda dm: \
                    self.scfres.with_solvent._exec_cppe(dm.to_ndarray(),
                                                        elec_only=True)[1]
        return ret
=======
    def pe_induction_elec(self):
        if hasattr(self.scfres, "with_solvent"):
            if isinstance(self.scfres.with_solvent, solvent.pol_embed.PolEmbed):
                def pe_induction_elec_ao(dm):
                    return self.scfres.with_solvent._exec_cppe(
                        dm.to_ndarray(), elec_only=True
                    )[1]
                return pe_induction_elec_ao
>>>>>>> 983b2b0b


# TODO: refactor ERI builder to be more general
# IntegralBuilder would be good
class PyScfEriBuilder(EriBuilder):
    def __init__(self, scfres, n_orbs, n_orbs_alpha, n_alpha, n_beta, restricted):
        self.scfres = scfres
        if restricted:
            self.mo_coeff = (self.scfres.mo_coeff, self.scfres.mo_coeff)
        else:
            self.mo_coeff = self.scfres.mo_coeff
        super().__init__(n_orbs, n_orbs_alpha, n_alpha, n_beta, restricted)

    @property
    def coefficients(self):
        return {
            "Oa": self.mo_coeff[0][:, :self.n_alpha],
            "Ob": self.mo_coeff[1][:, :self.n_beta],
            "Va": self.mo_coeff[0][:, self.n_alpha:],
            "Vb": self.mo_coeff[1][:, self.n_beta:],
        }

    def compute_mo_eri(self, blocks, spins):
        coeffs = tuple(self.coefficients[blocks[i] + spins[i]] for i in range(4))
        # TODO Pyscf usse HDF5 internal to do the AO2MO here we read it all
        #      into memory. This wastes memory and could be avoided if temporary
        #      files were used instead. These could be deleted on the call
        #      to `flush_cache` automatically.
        sizes = [i.shape[1] for i in coeffs]
        return ao2mo.general(self.scfres.mol, coeffs,
                             compact=False).reshape(sizes[0], sizes[1],
                                                    sizes[2], sizes[3])


class PyScfHFProvider(HartreeFockProvider):
    """
        This implementation is only valid
        if no orbital reordering is required.
    """
    def __init__(self, scfres):
        # Do not forget the next line,
        # otherwise weird errors result
        super().__init__()
        self.scfres = scfres
        n_alpha, n_beta = scfres.mol.nelec
        self.eri_builder = PyScfEriBuilder(self.scfres, self.n_orbs,
                                           self.n_orbs_alpha, n_alpha,
                                           n_beta, self.restricted)
        self.operator_integral_provider = PyScfOperatorIntegralProvider(
            self.scfres
        )
        if not self.restricted:
            assert self.scfres.mo_coeff[0].shape[1] == \
                self.scfres.mo_coeff[1].shape[1]

    def pe_energy(self, dm, elec_only=True):
        pe_state = self.scfres.with_solvent
        e_pe, _ = pe_state.kernel(dm.to_ndarray(), elec_only=elec_only)
        return e_pe

    @property
    def excitation_energy_corrections(self):
        ret = {}
        if self.environment == "pe":
            ptlr = EnergyCorrection(
                "pe_ptlr_correction",
                lambda view: 2.0 * self.pe_energy(view.transition_dm_ao,
                                                  elec_only=True)
            )
            ptss = EnergyCorrection(
                "pe_ptss_correction",
                lambda view: self.pe_energy(view.state_diffdm_ao,
                                            elec_only=True)
            )
            # NOTE: I don't like the duplicate 'name',
            # but this way it's easier to exctract the corrections
            # directly
            ret["pe_ptlr_correction"] = ptlr
            ret["pe_ptss_correction"] = ptss
        return ret

    @property
    def environment(self):
        ret = None
        if hasattr(self.scfres, "with_solvent"):
            if isinstance(self.scfres.with_solvent, solvent.pol_embed.PolEmbed):
                ret = "pe"
        return ret

    def get_backend(self):
        return "pyscf"

    def get_conv_tol(self):
        if self.scfres.conv_tol_grad is None:
            conv_tol_grad = np.sqrt(self.scfres.conv_tol)
        else:
            conv_tol_grad = self.scfres.conv_tol_grad
        conv_tol = max(10 * self.scfres.conv_tol, conv_tol_grad)
        return conv_tol

    def get_restricted(self):
        if isinstance(self.scfres.mo_occ, list):
            restricted = len(self.scfres.mo_occ) < 2
        elif isinstance(self.scfres.mo_occ, np.ndarray):
            restricted = self.scfres.mo_occ.ndim < 2
        else:
            raise InvalidReference("Unusual pyscf SCF class encountered. Could "
                                   "not determine restricted / unrestricted.")
        return restricted

    def get_energy_scf(self):
        return float(self.scfres.e_tot)

    def get_spin_multiplicity(self):
        # Note: In the pyscf world spin is 2S, so the multiplicity
        #       is spin + 1
        return int(self.scfres.mol.spin) + 1

    def get_n_orbs_alpha(self):
        if self.restricted:
            return self.scfres.mo_coeff.shape[1]
        else:
            return self.scfres.mo_coeff[0].shape[1]

    def get_n_bas(self):
        return int(self.scfres.mol.nao_nr())

    def get_nuclear_multipole(self, order):
        charges = self.scfres.mol.atom_charges()
        if order == 0:
            # The function interface needs to be a np.array on return
            return np.array([np.sum(charges)])
        elif order == 1:
            coords = self.scfres.mol.atom_coords()
            return np.einsum('i,ix->x', charges, coords)
        else:
            raise NotImplementedError("get_nuclear_multipole with order > 1")

    def fill_occupation_f(self, out):
        if self.restricted:
            out[:] = np.hstack((self.scfres.mo_occ / 2,
                                self.scfres.mo_occ / 2))
        else:
            out[:] = np.hstack((self.scfres.mo_occ[0],
                                self.scfres.mo_occ[1]))

    def fill_orbcoeff_fb(self, out):
        if self.restricted:
            mo_coeff = (self.scfres.mo_coeff,
                        self.scfres.mo_coeff)
        else:
            mo_coeff = self.scfres.mo_coeff
        out[:] = np.transpose(
            np.hstack((mo_coeff[0], mo_coeff[1]))
        )

    def fill_orben_f(self, out):
        if self.restricted:
            out[:] = np.hstack((self.scfres.mo_energy,
                                self.scfres.mo_energy))
        else:
            out[:] = np.hstack((self.scfres.mo_energy[0],
                                self.scfres.mo_energy[1]))

    def fill_fock_ff(self, slices, out):
        diagonal = np.empty(self.n_orbs)
        self.fill_orben_f(diagonal)
        out[:] = np.diag(diagonal)[slices]

    def fill_eri_ffff(self, slices, out):
        self.eri_builder.fill_slice_symm(slices, out)

    def fill_eri_phys_asym_ffff(self, slices, out):
        raise NotImplementedError("fill_eri_phys_asym_ffff not implemented.")

    def has_eri_phys_asym_ffff(self):
        return False

    def flush_cache(self):
        self.eri_builder.flush_cache()


def import_scf(scfres):
    # TODO The error messages here could be a bit more verbose

    if not isinstance(scfres, scf.hf.SCF):
        raise InvalidReference("Unsupported type for backends.pyscf.import_scf.")

    if not scfres.converged:
        raise InvalidReference("Cannot start an adc calculation on top of an SCF,"
                               " which is not yet converged. Did you forget to"
                               " run the kernel() or the scf() function of the"
                               " pyscf scf object?")

    # TODO Check for point-group symmetry,
    #      check for density-fitting or choleski

    return PyScfHFProvider(scfres)


def run_hf(xyz, basis, charge=0, multiplicity=1, conv_tol=1e-11,
           conv_tol_grad=1e-9, max_iter=150, pe_options=None):
    mol = gto.M(
        atom=xyz,
        basis=basis,
        unit="Bohr",
        # spin in the pyscf world is 2S
        spin=multiplicity - 1,
        charge=charge,
        # Disable commandline argument parsing in pyscf
        parse_arg=False,
        dump_input=False,
        verbose=0,
    )
    if pe_options:
        from pyscf.solvent import PE
        mf = PE(scf.HF(mol), pe_options)
    else:
        mf = scf.HF(mol)
    mf.conv_tol = conv_tol
    mf.conv_tol_grad = conv_tol_grad
    mf.max_cycle = max_iter
    # since we want super tight convergence for tests,
    # tweak the options for non-RHF systems
    if multiplicity != 1:
        mf.max_cycle += 500
        mf.diis = scf.EDIIS()
        mf.diis_space = 3
        mf = scf.addons.frac_occ(mf)
    mf.kernel()
    return mf


def run_core_hole(xyz, basis, charge=0, multiplicity=1,
                  conv_tol=1e-11, conv_tol_grad=1e-9, max_iter=150):
    mol = gto.M(
        atom=xyz,
        basis=basis,
        unit="Bohr",
        # spin in the pyscf world is 2S
        spin=multiplicity - 1,
        charge=charge,
        # Disable commandline argument parsing in pyscf
        parse_arg=False,
        dump_input=False,
        verbose=0,
    )

    # First normal run
    mf = scf.UHF(mol)
    mf.conv_tol = conv_tol
    mf.conv_tol_grad = conv_tol_grad
    mf.max_cycle = max_iter
    # since we want super tight convergence for tests,
    # tweak the options for non-RHF systems
    if multiplicity != 1:
        mf.max_cycle += 500
        mf.diis = scf.EDIIS()
        mf.diis_space = 3
        mf = scf.addons.frac_occ(mf)
    mf.kernel()

    # make beta core hole
    mo0 = tuple(c.copy() for c in mf.mo_coeff)
    occ0 = tuple(o.copy() for o in mf.mo_occ)
    occ0[1][0] = 0.0
    dm0 = mf.make_rdm1(mo0, occ0)

    # Run second SCF with MOM
    mf_chole = scf.UHF(mol)
    scf.addons.mom_occ_(mf_chole, mo0, occ0)
    mf_chole.conv_tol = conv_tol
    mf_chole.conv_tol_grad = conv_tol_grad
    mf_chole.max_cycle += 500
    mf_chole.diis = scf.EDIIS()
    mf_chole.diis_space = 3
    mf_chole.kernel(dm0)
    return mf_chole<|MERGE_RESOLUTION|>--- conflicted
+++ resolved
@@ -57,16 +57,6 @@
             )
 
     @property
-<<<<<<< HEAD
-    def density_dependent_operators(self):
-        ret = {}
-        if hasattr(self.scfres, "with_solvent"):
-            if isinstance(self.scfres.with_solvent, solvent.pol_embed.PolEmbed):
-                ret["pe_induction_elec"] = lambda dm: \
-                    self.scfres.with_solvent._exec_cppe(dm.to_ndarray(),
-                                                        elec_only=True)[1]
-        return ret
-=======
     def pe_induction_elec(self):
         if hasattr(self.scfres, "with_solvent"):
             if isinstance(self.scfres.with_solvent, solvent.pol_embed.PolEmbed):
@@ -75,7 +65,6 @@
                         dm.to_ndarray(), elec_only=True
                     )[1]
                 return pe_induction_elec_ao
->>>>>>> 983b2b0b
 
 
 # TODO: refactor ERI builder to be more general
