--- conflicted
+++ resolved
@@ -83,11 +83,7 @@
     }
 
     def __init__(self, method, hf_or_mp, block_orders=None, intermediates=None,
-<<<<<<< HEAD
-                 solvent_block=None):
-=======
                  diagonal_precomputed=None):
->>>>>>> 983b2b0b
         """
         Initialise an ADC matrix.
 
@@ -102,14 +98,8 @@
             If not set, defaults according to the selected ADC method are chosen.
         intermediates : adcc.Intermediates or NoneType
             Allows to pass intermediates to re-use to this class.
-<<<<<<< HEAD
-        solvent_block: callable
-            Function to construct an AdcBlock responsible for
-            coupling to a solvent model
-=======
         diagonal_precomputed: adcc.AmplitudeVector
             Allows to pass a pre-computed diagonal, for internal use only.
->>>>>>> 983b2b0b
         """
         if isinstance(hf_or_mp, (libadcc.ReferenceState,
                                  libadcc.HartreeFockSolution_i)):
@@ -182,15 +172,6 @@
                 self.__diagonal.evaluate()
             self.__init_space_data(self.__diagonal)
 
-<<<<<<< HEAD
-        if solvent_block is not None:
-            if not callable(solvent_block):
-                raise TypeError("solvent_block needs to be"
-                                " a callable.")
-            self.blocks_ph["solvent"] = solvent_block(
-                self.reference_state, self.ground_state, self.intermediates
-            )
-=======
     def __iadd__(self, other):
         """In-place addition of an :py:class:`AdcExtraTerm`
 
@@ -244,7 +225,6 @@
 
     def __radd__(self, other):
         return self.__add__(other)
->>>>>>> 983b2b0b
 
     def __init_space_data(self, diagonal):
         """Update the cached data regarding the spaces of the ADC matrix"""
